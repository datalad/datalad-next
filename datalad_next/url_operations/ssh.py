--- conflicted
+++ resolved
@@ -19,27 +19,20 @@
     Dict,
     Generator,
     IO,
-<<<<<<< HEAD
     cast,
-=======
-    Tuple,
 )
 from urllib.parse import (
     urlparse,
     ParseResult,
->>>>>>> 8a40cd5b
-)
-
-<<<<<<< HEAD
+)
+
 from datalad_next.consts import COPY_BUFSIZE
-=======
 from datalad_next.config import ConfigManager
->>>>>>> 8a40cd5b
+from datalad_next.itertools import align_pattern
 from datalad_next.runners import (
     iter_subproc,
     IterableSubprocessError,
 )
-from datalad_next.itertools import align_pattern
 
 
 from . import (
@@ -101,7 +94,7 @@
         See :meth:`datalad_next.url_operations.UrlOperations.stat`
         for parameter documentation and exception behavior.
         """
-        ssh_cat = _SshCommandBuilder(url)
+        ssh_cat = _SshCommandBuilder(url, self.cfg)
         cmd = ssh_cat.get_cmd(SshUrlOperations._stat_cmd)
         try:
             with iter_subproc(cmd) as stream:
@@ -115,7 +108,6 @@
         # recognize what is happening
         # after this marker, the server will send the size of the
         # to-be-downloaded file in bytes, followed by another magic
-<<<<<<< HEAD
         # b'\1', and the file content after that.
         magic_marker = b'\1\2\3'
 
@@ -151,46 +143,6 @@
             '_stream': chain([chunk], stream) if chunk else stream
         }
         return props
-=======
-        # b'\1', and the file content after that
-        need_magic = b'\1\2\3'
-        expected_size_str = b''
-        expected_size = None
-
-        ssh_cat = _SshCat(url, self.cfg)
-        stream = ssh_cat.run(cmd, protocol=StdOutCaptureGeneratorProtocol)
-        for chunk in stream:
-            if need_magic:
-                expected_magic = need_magic[:min(len(need_magic),
-                                                 len(chunk))]
-                incoming_magic = chunk[:len(need_magic)]
-                # does the incoming data have the remaining magic bytes?
-                if incoming_magic != expected_magic:
-                    raise RuntimeError(
-                        "Protocol error: report header not received")
-                # reduce (still missing) magic, if any
-                need_magic = need_magic[len(expected_magic):]
-                # strip magic from input
-                chunk = chunk[len(expected_magic):]
-            if chunk and expected_size is None:
-                # we have incoming data left and
-                # we have not yet consumed the size info
-                size_data = chunk.split(b'\1', maxsplit=1)
-                expected_size_str += size_data[0]
-                if len(size_data) > 1:
-                    # this is not only size info, but we found the start of
-                    # the data
-                    expected_size = int(expected_size_str)
-                    chunk = size_data[1]
-            if expected_size:
-                props = {
-                    'content-length': expected_size,
-                    '_stream': chain([chunk], stream) if chunk else stream,
-                }
-                return props
-            # there should be no data left to process, or something went wrong
-            assert not chunk
->>>>>>> 8a40cd5b
 
     def download(self,
                  from_url: str,
@@ -217,7 +169,7 @@
 
         dst_fp = None
 
-        ssh_cat = _SshCommandBuilder(from_url)
+        ssh_cat = _SshCommandBuilder(from_url, self.cfg)
         cmd = ssh_cat.get_cmd(f'{SshUrlOperations._stat_cmd}; {SshUrlOperations._cat_cmd}')
         try:
             with iter_subproc(cmd) as stream:
@@ -310,7 +262,6 @@
         # we use a queue to implement timeouts.
         # we limit the queue to few items in order to `make queue.put()`
         # block relatively quickly, and thereby have the progress report
-<<<<<<< HEAD
         # actually track the upload, i.e. the feeding of the stdin pipe
         # of the ssh-process, and not just the feeding of the
         # queue.
@@ -321,15 +272,7 @@
         #
         upload_queue: Queue = Queue(maxsize=2)
 
-        cmd = _SshCommandBuilder(to_url).get_cmd(
-=======
-        # actually track the upload, and not just the feeding of the
-        # queue
-        upload_queue = Queue(maxsize=2)
-
-        ssh_cat = _SshCat(to_url, self.cfg)
-        ssh_runner_generator = ssh_cat.run(
->>>>>>> 8a40cd5b
+        cmd = _SshCommandBuilder(to_url, self.cfg).get_cmd(
             # leave special exit code when writing fails, but not the
             # general SSH access
             "( mkdir -p '{fdir}' && cat > '{fpath}' ) || exit 244"
@@ -380,12 +323,7 @@
         }
 
 
-<<<<<<< HEAD
 class _SshCommandBuilder:
-    def __init__(self, url: str, *additional_ssh_args):
-        self._parsed = urlparse(url)
-=======
-class _SshCat:
     def __init__(
             self,
             url: str,
@@ -393,7 +331,6 @@
     ):
         self.ssh_args, self._parsed = ssh_url2openargs(url, cfg)
         self.ssh_args.extend(('-e', 'none'))
->>>>>>> 8a40cd5b
         # make sure the essential pieces exist
         assert self._parsed.path
         self.substitutions = dict(
@@ -401,44 +338,22 @@
             fpath=self._parsed.path,
         )
 
-<<<<<<< HEAD
-    def get_cmd(self, payload_cmd: str) -> list[str]:
-        fpath = self._parsed.path
-        cmd = ['ssh']
-        cmd.extend(self.ssh_args)
-        cmd.extend([
-            '-e', 'none',
-            self._parsed.hostname or '',
-            payload_cmd.format(
-                fdir=str(PurePosixPath(fpath).parent),
-                fpath=fpath,
-            ),
-        ])
-        return cmd
-=======
-    def run(self,
+    def get_cmd(self,
             payload_cmd: str,
-            protocol: type[RunnerProtocol],
-            stdin: Queue | None = None,
-            timeout: float | None = None) -> Any | Generator:
+            ) -> list[str]:
         cmd = ['ssh']
         cmd.extend(self.ssh_args)
         cmd.append(payload_cmd.format(**self.substitutions))
-        return ThreadedRunner(
-            cmd=cmd,
-            protocol_class=protocol,
-            stdin=subprocess.DEVNULL if stdin is None else stdin,
-            timeout=timeout,
-        ).run()
+        return cmd
 
 
 def ssh_url2openargs(
     url: str,
     cfg: ConfigManager,
-) -> Tuple[list[str], ParseResult]:
+) -> tuple[list[str], ParseResult]:
     """Helper to report ssh-open arguments from a URL and config
 
-    Returns the a tuple with the argument list and the parsed URL.
+    Returns a tuple with the argument list and the parsed URL.
     """
     args: list[str] = list()
     parsed = urlparse(url)
@@ -446,11 +361,10 @@
     assert parsed.hostname
     for opt, arg in (('-p', parsed.port),
                      ('-l', parsed.username),
-                     ('-i', cfg.get("datalad.ssh.identityfile"))):
+                     ('-i', cfg.get('datalad.ssh.identityfile'))):
         if arg:
             # f-string, because port is not str
             args.extend((opt, f'{arg}'))
     # we could also use .netloc here and skip -p/-l above
     args.append(parsed.hostname)
-    return args, parsed
->>>>>>> 8a40cd5b
+    return args, parsed